#!/usr/bin/env python
import distutils
import os
import subprocess
from pathlib import Path

from setuptools import setup, find_packages

from pandas_schema import __version__

here = Path(__file__).parent
readme = (here / 'README.rst')

# Get the long description from the README file
if readme.exists():
    with readme.open() as readme:
        long_description = readme.read()
else:
    long_description = ''


class BuildReadme(distutils.cmd.Command):
    description = 'Build the README.rst file'
    user_options = []

    def initialize_options(self): pass

    def finalize_options(self): pass

    def run(self):
        command = ['sphinx-build', '-b', 'rst', 'doc/readme', str(here)]
        self.announce(
            'Running command: {}'.format(command),
            level=distutils.log.INFO
        )
        subprocess.check_call(command, cwd=str(here))


class BuildHtmlDocs(distutils.cmd.Command):
    description = 'Build the HTML docs for GitHub Pages'
    user_options = [
        # The format is (long option, short option, description).
        ('dir=', 'd', 'The directory in which to build the docs'),
    ]

    def initialize_options(self):
        self.dir = '.'

    def finalize_options(self):
        if self.dir:
            assert os.path.isdir(self.dir), ('Specified directory "{}" does not exist'.format(self.dir))

    def run(self):
        command = ['sphinx-build', '-b', 'html', 'doc/site', self.dir]
        self.announce(
            'Running command: {}'.format(command),
            level=distutils.log.INFO
        )
        subprocess.check_call(command, cwd=str(here))


setup(
    name='pandas_schema',
<<<<<<< HEAD
    version=__version__,
=======
    version='0.3.4',
>>>>>>> 3a676641
    description='A validation library for Pandas data frames using user-friendly schemas',
    long_description=long_description,
    url='https://github.com/TMiguelT/PandasSchema',
    author='Michael Milton',
    author_email='michael.r.milton@gmail.com',
    license='MIT',
    test_suite='test',
    classifiers=[
        'Development Status :: 5 - Production/Stable',
        'Intended Audience :: Developers',
        'License :: OSI Approved :: MIT License',
        'Programming Language :: Python :: 3 :: Only',
        'Programming Language :: Python :: 3.5',
    ],
    keywords='pandas csv verification schema',
    packages=find_packages(include=['pandas_schema']),
    install_requires=['numpy', 'pandas>=0.19'],
    cmdclass={
        'build_readme': BuildReadme,
        'build_site': BuildHtmlDocs
    }
)<|MERGE_RESOLUTION|>--- conflicted
+++ resolved
@@ -61,11 +61,7 @@
 
 setup(
     name='pandas_schema',
-<<<<<<< HEAD
     version=__version__,
-=======
-    version='0.3.4',
->>>>>>> 3a676641
     description='A validation library for Pandas data frames using user-friendly schemas',
     long_description=long_description,
     url='https://github.com/TMiguelT/PandasSchema',
